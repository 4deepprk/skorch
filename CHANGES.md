--- conflicted
+++ resolved
@@ -10,14 +10,10 @@
 ### Added
 
 - Added `NeptuneLogger` callback for logging experiment metadata to neptune.ai
-<<<<<<< HEAD
 - Add `DataFrameTransformer`, an sklearn compatible transformer that helps working with pandas DataFrames by transforming the DataFrame into a representation that works well with neural networks (#507)
-- Add `PassthroughScoring`, a scoring callback that just calculates the average score of a metric determined at batch level and then writes it to the epoch level
-=======
-- Add DataFrameTransformer, an sklearn compatible transformer that helps working with pandas DataFrames by transforming the DataFrame into a representation that works well with neural networks (#507)
 - Added `WandbLogger` callback for logging to Weights & Biases
 - Added `None` option to `device` which leaves the device(s) unmodified (#600)
->>>>>>> 2adee59f
+- Add `PassthroughScoring`, a scoring callback that just calculates the average score of a metric determined at batch level and then writes it to the epoch level
 
 ### Changed
 
